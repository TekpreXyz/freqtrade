--- conflicted
+++ resolved
@@ -937,20 +937,12 @@
         except RPCException as e:
             self._send_msg(str(e))
 
-<<<<<<< HEAD
     def _forceenter_action(self, pair, price: Optional[float], order_side: SignalDirection):
-        try:
-            self._rpc._rpc_force_entry(pair, price, order_side=order_side)
-        except RPCException as e:
-            self._send_msg(str(e))
-=======
-    def _forcebuy_action(self, pair, price=None):
         if pair != 'cancel':
             try:
-                self._rpc._rpc_forcebuy(pair, price)
+                self._rpc._rpc_force_entry(pair, price, order_side=order_side)
             except RPCException as e:
                 self._send_msg(str(e))
->>>>>>> 5a4f30d1
 
     def _forceenter_inline(self, update: Update, _: CallbackContext) -> None:
         if update.callback_query:
@@ -984,24 +976,15 @@
         else:
             whitelist = self._rpc._rpc_whitelist()['whitelist']
             pair_buttons = [
-<<<<<<< HEAD
                 InlineKeyboardButton(text=pair, callback_data=f"{pair}_||_{order_side}")
-                for pair in whitelist
+                for pair in sorted(whitelist)
             ]
-=======
-                InlineKeyboardButton(text=pair, callback_data=pair) for pair in sorted(whitelist)]
             buttons_aligned = self._layout_inline_keyboard(pair_buttons)
->>>>>>> 5a4f30d1
 
             buttons_aligned.append([InlineKeyboardButton(text='Cancel', callback_data='cancel')])
             self._send_msg(msg="Which pair?",
-<<<<<<< HEAD
-                           keyboard=self._layout_inline_keyboard(pair_buttons),
-                           callback_path="update_forcelong",
+                           keyboard=buttons_aligned,
                            query=update.callback_query)
-=======
-                           keyboard=buttons_aligned)
->>>>>>> 5a4f30d1
 
     @authorized_only
     def _trades(self, update: Update, context: CallbackContext) -> None:
