--- conflicted
+++ resolved
@@ -1,9 +1,5 @@
 """ FreqTrade bot """
-<<<<<<< HEAD
-__version__ = '0.17.3'
-=======
-__version__ = '0.17.1'
->>>>>>> e63e8085
+__version__ = '0.17.4'
 
 
 class DependencyException(BaseException):
