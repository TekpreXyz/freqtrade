--- conflicted
+++ resolved
@@ -1,9 +1,5 @@
 """ Freqtrade bot """
-<<<<<<< HEAD
-__version__ = '2023.5.dev'
-=======
 __version__ = '2023.4'
->>>>>>> 8364fc1b
 
 if 'dev' in __version__:
     from pathlib import Path
