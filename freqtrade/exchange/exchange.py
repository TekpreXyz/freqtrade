--- conflicted
+++ resolved
@@ -34,7 +34,6 @@
     OBLiteral,
     PairWithTimeframe,
 )
-<<<<<<< HEAD
 from freqtrade.data.converter import (
     clean_ohlcv_dataframe,
     ohlcv_to_dataframe,
@@ -42,9 +41,6 @@
     trades_dict_to_list,
     trades_list_to_df,
 )
-from freqtrade.enums import OPTIMIZE_MODES, CandleType, MarginMode, PriceType, RunMode, TradingMode
-=======
-from freqtrade.data.converter import clean_ohlcv_dataframe, ohlcv_to_dataframe, trades_dict_to_list
 from freqtrade.enums import (
     OPTIMIZE_MODES,
     TRADE_MODES,
@@ -54,7 +50,6 @@
     RunMode,
     TradingMode,
 )
->>>>>>> 0e51baeb
 from freqtrade.exceptions import (
     ConfigurationError,
     DDosProtection,
