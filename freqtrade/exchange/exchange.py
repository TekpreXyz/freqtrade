# pragma pylint: disable=W0603
"""
Cryptocurrency Exchanges support
"""
import asyncio
import http
import inspect
import logging
from copy import deepcopy
from datetime import datetime, timedelta, timezone
from math import ceil
from typing import Any, Dict, List, Optional, Tuple, Union

import arrow
import ccxt
import ccxt.async_support as ccxt_async
from cachetools import TTLCache
from ccxt.base.decimal_to_precision import (ROUND_DOWN, ROUND_UP, TICK_SIZE, TRUNCATE,
                                            decimal_to_precision)
from pandas import DataFrame

from freqtrade.constants import (DEFAULT_AMOUNT_RESERVE_PERCENT, NON_OPEN_EXCHANGE_STATES,
                                 ListPairsWithTimeframes)
from freqtrade.data.converter import ohlcv_to_dataframe, trades_dict_to_list
from freqtrade.enums import Collateral, TradingMode
from freqtrade.exceptions import (DDosProtection, ExchangeError, InsufficientFundsError,
                                  InvalidOrderException, OperationalException, PricingError,
                                  RetryableOrderError, TemporaryError)
from freqtrade.exchange.common import (API_FETCH_ORDER_RETRY_COUNT, BAD_EXCHANGES,
                                       EXCHANGE_HAS_OPTIONAL, EXCHANGE_HAS_REQUIRED,
                                       remove_credentials, retrier, retrier_async)
from freqtrade.misc import chunks, deep_merge_dicts, safe_value_fallback2
from freqtrade.plugins.pairlist.pairlist_helpers import expand_pairlist


CcxtModuleType = Any


logger = logging.getLogger(__name__)


# Workaround for adding samesite support to pre 3.8 python
# Only applies to python3.7, and only on certain exchanges (kraken)
# Replicates the fix from starlette (which is actually causing this problem)
http.cookies.Morsel._reserved["samesite"] = "SameSite"  # type: ignore


class Exchange:

    _config: Dict = {}

    # Parameters to add directly to buy/sell calls (like agreeing to trading agreement)
    _params: Dict = {}

    # Additional headers - added to the ccxt object
    _headers: Dict = {}

    # Dict to specify which options each exchange implements
    # This defines defaults, which can be selectively overridden by subclasses using _ft_has
    # or by specifying them in the configuration.
    _ft_has_default: Dict = {
        "stoploss_on_exchange": False,
        "order_time_in_force": ["gtc"],
        "time_in_force_parameter": "timeInForce",
        "ohlcv_params": {},
        "ohlcv_candle_limit": 500,
        "ohlcv_partial_candle": True,
        "trades_pagination": "time",  # Possible are "time" or "id"
        "trades_pagination_arg": "since",
        "l2_limit_range": None,
        "l2_limit_range_required": True,  # Allow Empty L2 limit (kucoin)
        "mark_ohlcv_price": "mark"
    }
    _ft_has: Dict = {}

    # funding_fee_times is currently unused, but should ideally be used to properly
    # schedule refresh times
    funding_fee_times: List[int] = []  # hours of the day

    _supported_trading_mode_collateral_pairs: List[Tuple[TradingMode, Collateral]] = [
        # TradingMode.SPOT always supported and not required in this list
    ]

    def __init__(self, config: Dict[str, Any], validate: bool = True) -> None:
        """
        Initializes this module with the given config,
        it does basic validation whether the specified exchange and pairs are valid.
        :return: None
        """
        self._api: ccxt.Exchange = None
        self._api_async: ccxt_async.Exchange = None
        self._markets: Dict = {}
        self._leverage_brackets: Dict = {}

        self._config.update(config)

        # Holds last candle refreshed time of each pair
        self._pairs_last_refresh_time: Dict[Tuple[str, str], int] = {}
        # Timestamp of last markets refresh
        self._last_markets_refresh: int = 0

        # Cache for 10 minutes ...
        self._fetch_tickers_cache: TTLCache = TTLCache(maxsize=1, ttl=60 * 10)
        # Cache values for 1800 to avoid frequent polling of the exchange for prices
        # Caching only applies to RPC methods, so prices for open trades are still
        # refreshed once every iteration.
        self._sell_rate_cache: TTLCache = TTLCache(maxsize=100, ttl=1800)
        self._buy_rate_cache: TTLCache = TTLCache(maxsize=100, ttl=1800)

        # Holds candles
        self._klines: Dict[Tuple[str, str], DataFrame] = {}

        # Holds all open sell orders for dry_run
        self._dry_run_open_orders: Dict[str, Any] = {}
        remove_credentials(config)

        if config['dry_run']:
            logger.info('Instance is running with dry_run enabled')
        logger.info(f"Using CCXT {ccxt.__version__}")
        exchange_config = config['exchange']
        self.log_responses = exchange_config.get('log_responses', False)

        # Deep merge ft_has with default ft_has options
        self._ft_has = deep_merge_dicts(self._ft_has, deepcopy(self._ft_has_default))
        if exchange_config.get('_ft_has_params'):
            self._ft_has = deep_merge_dicts(exchange_config.get('_ft_has_params'),
                                            self._ft_has)
            logger.info("Overriding exchange._ft_has with config params, result: %s", self._ft_has)

        # Assign this directly for easy access
        self._ohlcv_partial_candle = self._ft_has['ohlcv_partial_candle']

        self._trades_pagination = self._ft_has['trades_pagination']
        self._trades_pagination_arg = self._ft_has['trades_pagination_arg']

        self.trading_mode: TradingMode = (
            TradingMode(config.get('trading_mode'))
            if config.get('trading_mode')
            else TradingMode.SPOT
        )
        self.collateral: Optional[Collateral] = (
            Collateral(config.get('collateral'))
            if config.get('collateral')
            else None
        )

        # Initialize ccxt objects
        ccxt_config = self._ccxt_config
        ccxt_config = deep_merge_dicts(exchange_config.get('ccxt_config', {}), ccxt_config)
        ccxt_config = deep_merge_dicts(exchange_config.get('ccxt_sync_config', {}), ccxt_config)

        self._api = self._init_ccxt(exchange_config, ccxt_kwargs=ccxt_config)

        ccxt_async_config = self._ccxt_config
        ccxt_async_config = deep_merge_dicts(exchange_config.get('ccxt_config', {}),
                                             ccxt_async_config)
        ccxt_async_config = deep_merge_dicts(exchange_config.get('ccxt_async_config', {}),
                                             ccxt_async_config)
        self._api_async = self._init_ccxt(
            exchange_config, ccxt_async, ccxt_kwargs=ccxt_async_config)

        logger.info('Using Exchange "%s"', self.name)

        if validate:
            # Check if timeframe is available
            self.validate_timeframes(config.get('timeframe'))

            # Initial markets load
            self._load_markets()

            # Check if all pairs are available
            self.validate_stakecurrency(config['stake_currency'])
            if not exchange_config.get('skip_pair_validation'):
                self.validate_pairs(config['exchange']['pair_whitelist'])
            self.validate_ordertypes(config.get('order_types', {}))
            self.validate_order_time_in_force(config.get('order_time_in_force', {}))
            self.validate_required_startup_candles(config.get('startup_candle_count', 0),
                                                   config.get('timeframe', ''))
            self.validate_trading_mode_and_collateral(self.trading_mode, self.collateral)
        # Converts the interval provided in minutes in config to seconds
        self.markets_refresh_interval: int = exchange_config.get(
            "markets_refresh_interval", 60) * 60

        if self.trading_mode != TradingMode.SPOT:
            self.fill_leverage_brackets()

    def __del__(self):
        """
        Destructor - clean up async stuff
        """
        self.close()

    def close(self):
        logger.debug("Exchange object destroyed, closing async loop")
        if self._api_async and inspect.iscoroutinefunction(self._api_async.close):
            asyncio.get_event_loop().run_until_complete(self._api_async.close())

    def _init_ccxt(self, exchange_config: Dict[str, Any], ccxt_module: CcxtModuleType = ccxt,
                   ccxt_kwargs: Dict = {}) -> ccxt.Exchange:
        """
        Initialize ccxt with given config and return valid
        ccxt instance.
        """
        # Find matching class for the given exchange name
        name = exchange_config['name']

        if not is_exchange_known_ccxt(name, ccxt_module):
            raise OperationalException(f'Exchange {name} is not supported by ccxt')

        ex_config = {
            'apiKey': exchange_config.get('key'),
            'secret': exchange_config.get('secret'),
            'password': exchange_config.get('password'),
            'uid': exchange_config.get('uid', ''),
        }
        if ccxt_kwargs:
            logger.info('Applying additional ccxt config: %s', ccxt_kwargs)
        if self._headers:
            # Inject static headers after the above output to not confuse users.
            ccxt_kwargs = deep_merge_dicts({'headers': self._headers}, ccxt_kwargs)
        if ccxt_kwargs:
            ex_config.update(ccxt_kwargs)
        try:

            api = getattr(ccxt_module, name.lower())(ex_config)
        except (KeyError, AttributeError) as e:
            raise OperationalException(f'Exchange {name} is not supported') from e
        except ccxt.BaseError as e:
            raise OperationalException(f"Initialization of ccxt failed. Reason: {e}") from e

        self.set_sandbox(api, exchange_config, name)

        return api

    @property
    def _ccxt_config(self) -> Dict:
        # Parameters to add directly to ccxt sync/async initialization.
        return {}

    @property
    def name(self) -> str:
        """exchange Name (from ccxt)"""
        return self._api.name

    @property
    def id(self) -> str:
        """exchange ccxt id"""
        return self._api.id

    @property
    def timeframes(self) -> List[str]:
        return list((self._api.timeframes or {}).keys())

    @property
    def markets(self) -> Dict:
        """exchange ccxt markets"""
        if not self._markets:
            logger.info("Markets were not loaded. Loading them now..")
            self._load_markets()
        return self._markets

    @property
    def precisionMode(self) -> str:
        """exchange ccxt precisionMode"""
        return self._api.precisionMode

    def _log_exchange_response(self, endpoint, response) -> None:
        """ Log exchange responses """
        if self.log_responses:
            logger.info(f"API {endpoint}: {response}")

    def ohlcv_candle_limit(self, timeframe: str) -> int:
        """
        Exchange ohlcv candle limit
        Uses ohlcv_candle_limit_per_timeframe if the exchange has different limits
        per timeframe (e.g. bittrex), otherwise falls back to ohlcv_candle_limit
        :param timeframe: Timeframe to check
        :return: Candle limit as integer
        """
        return int(self._ft_has.get('ohlcv_candle_limit_per_timeframe', {}).get(
            timeframe, self._ft_has.get('ohlcv_candle_limit')))

    def get_markets(self, base_currencies: List[str] = None, quote_currencies: List[str] = None,
                    pairs_only: bool = False, active_only: bool = False) -> Dict[str, Any]:
        """
        Return exchange ccxt markets, filtered out by base currency and quote currency
        if this was requested in parameters.

        TODO: consider moving it to the Dataprovider
        """
        markets = self.markets
        if not markets:
            raise OperationalException("Markets were not loaded.")

        if base_currencies:
            markets = {k: v for k, v in markets.items() if v['base'] in base_currencies}
        if quote_currencies:
            markets = {k: v for k, v in markets.items() if v['quote'] in quote_currencies}
        if pairs_only:
            markets = {k: v for k, v in markets.items() if self.market_is_tradable(v)}
        if active_only:
            markets = {k: v for k, v in markets.items() if market_is_active(v)}
        return markets

    def get_quote_currencies(self) -> List[str]:
        """
        Return a list of supported quote currencies
        """
        markets = self.markets
        return sorted(set([x['quote'] for _, x in markets.items()]))

    def get_pair_quote_currency(self, pair: str) -> str:
        """
        Return a pair's quote currency
        """
        return self.markets.get(pair, {}).get('quote', '')

    def get_pair_base_currency(self, pair: str) -> str:
        """
        Return a pair's quote currency
        """
        return self.markets.get(pair, {}).get('base', '')

    def market_is_tradable(self, market: Dict[str, Any]) -> bool:
        """
        Check if the market symbol is tradable by Freqtrade.
        By default, checks if it's splittable by `/` and both sides correspond to base / quote
        """
        symbol_parts = market['symbol'].split('/')
        return (len(symbol_parts) == 2 and
                len(symbol_parts[0]) > 0 and
                len(symbol_parts[1]) > 0 and
                symbol_parts[0] == market.get('base') and
                symbol_parts[1] == market.get('quote')
                )

    def klines(self, pair_interval: Tuple[str, str], copy: bool = True) -> DataFrame:
        if pair_interval in self._klines:
            return self._klines[pair_interval].copy() if copy else self._klines[pair_interval]
        else:
            return DataFrame()

    def set_sandbox(self, api: ccxt.Exchange, exchange_config: dict, name: str) -> None:
        if exchange_config.get('sandbox'):
            if api.urls.get('test'):
                api.urls['api'] = api.urls['test']
                logger.info("Enabled Sandbox API on %s", name)
            else:
                logger.warning(
                    f"No Sandbox URL in CCXT for {name}, exiting. Please check your config.json")
                raise OperationalException(f'Exchange {name} does not provide a sandbox api')

    def _load_async_markets(self, reload: bool = False) -> None:
        try:
            if self._api_async:
                asyncio.get_event_loop().run_until_complete(
                    self._api_async.load_markets(reload=reload))

        except (asyncio.TimeoutError, ccxt.BaseError) as e:
            logger.warning('Could not load async markets. Reason: %s', e)
            return

    def _load_markets(self) -> None:
        """ Initialize markets both sync and async """
        try:
            self._markets = self._api.load_markets()
            self._load_async_markets()
            self._last_markets_refresh = arrow.utcnow().int_timestamp
        except ccxt.BaseError:
            logger.exception('Unable to initialize markets.')

    def reload_markets(self) -> None:
        """Reload markets both sync and async if refresh interval has passed """
        # Check whether markets have to be reloaded
        if (self._last_markets_refresh > 0) and (
                self._last_markets_refresh + self.markets_refresh_interval
                > arrow.utcnow().int_timestamp):
            return None
        logger.debug("Performing scheduled market reload..")
        try:
            self._markets = self._api.load_markets(reload=True)
            # Also reload async markets to avoid issues with newly listed pairs
            self._load_async_markets(reload=True)
            self._last_markets_refresh = arrow.utcnow().int_timestamp
            self.fill_leverage_brackets()
        except ccxt.BaseError:
            logger.exception("Could not reload markets.")

    def validate_stakecurrency(self, stake_currency: str) -> None:
        """
        Checks stake-currency against available currencies on the exchange.
        Only runs on startup. If markets have not been loaded, there's been a problem with
        the connection to the exchange.
        :param stake_currency: Stake-currency to validate
        :raise: OperationalException if stake-currency is not available.
        """
        if not self._markets:
            raise OperationalException(
                'Could not load markets, therefore cannot start. '
                'Please investigate the above error for more details.'
            )
        quote_currencies = self.get_quote_currencies()
        if stake_currency not in quote_currencies:
            raise OperationalException(
                f"{stake_currency} is not available as stake on {self.name}. "
                f"Available currencies are: {', '.join(quote_currencies)}")

    def validate_pairs(self, pairs: List[str]) -> None:
        """
        Checks if all given pairs are tradable on the current exchange.
        :param pairs: list of pairs
        :raise: OperationalException if one pair is not available
        :return: None
        """

        if not self.markets:
            logger.warning('Unable to validate pairs (assuming they are correct).')
            return
        extended_pairs = expand_pairlist(pairs, list(self.markets), keep_invalid=True)
        invalid_pairs = []
        for pair in extended_pairs:
            # Note: ccxt has BaseCurrency/QuoteCurrency format for pairs
            if self.markets and pair not in self.markets:
                raise OperationalException(
                    f'Pair {pair} is not available on {self.name}. '
                    f'Please remove {pair} from your whitelist.')

                # From ccxt Documentation:
                # markets.info: An associative array of non-common market properties,
                # including fees, rates, limits and other general market information.
                # The internal info array is different for each particular market,
                # its contents depend on the exchange.
                # It can also be a string or similar ... so we need to verify that first.
            elif (isinstance(self.markets[pair].get('info', None), dict)
                  and self.markets[pair].get('info', {}).get('prohibitedIn', False)):
                # Warn users about restricted pairs in whitelist.
                # We cannot determine reliably if Users are affected.
                logger.warning(f"Pair {pair} is restricted for some users on this exchange."
                               f"Please check if you are impacted by this restriction "
                               f"on the exchange and eventually remove {pair} from your whitelist.")
            if (self._config['stake_currency'] and
                    self.get_pair_quote_currency(pair) != self._config['stake_currency']):
                invalid_pairs.append(pair)
        if invalid_pairs:
            raise OperationalException(
                f"Stake-currency '{self._config['stake_currency']}' not compatible with "
                f"pair-whitelist. Please remove the following pairs: {invalid_pairs}")

    def get_valid_pair_combination(self, curr_1: str, curr_2: str) -> str:
        """
        Get valid pair combination of curr_1 and curr_2 by trying both combinations.
        """
        for pair in [f"{curr_1}/{curr_2}", f"{curr_2}/{curr_1}"]:
            if pair in self.markets and self.markets[pair].get('active'):
                return pair
        raise ExchangeError(f"Could not combine {curr_1} and {curr_2} to get a valid pair.")

    def validate_timeframes(self, timeframe: Optional[str]) -> None:
        """
        Check if timeframe from config is a supported timeframe on the exchange
        """
        if not hasattr(self._api, "timeframes") or self._api.timeframes is None:
            # If timeframes attribute is missing (or is None), the exchange probably
            # has no fetchOHLCV method.
            # Therefore we also show that.
            raise OperationalException(
                f"The ccxt library does not provide the list of timeframes "
                f"for the exchange \"{self.name}\" and this exchange "
                f"is therefore not supported. ccxt fetchOHLCV: {self.exchange_has('fetchOHLCV')}")

        if timeframe and (timeframe not in self.timeframes):
            raise OperationalException(
                f"Invalid timeframe '{timeframe}'. This exchange supports: {self.timeframes}")

        if timeframe and timeframe_to_minutes(timeframe) < 1:
            raise OperationalException("Timeframes < 1m are currently not supported by Freqtrade.")

    def validate_ordertypes(self, order_types: Dict) -> None:
        """
        Checks if order-types configured in strategy/config are supported
        """
        if any(v == 'market' for k, v in order_types.items()):
            if not self.exchange_has('createMarketOrder'):
                raise OperationalException(
                    f'Exchange {self.name} does not support market orders.')

        if (order_types.get("stoploss_on_exchange")
                and not self._ft_has.get("stoploss_on_exchange", False)):
            raise OperationalException(
                f'On exchange stoploss is not supported for {self.name}.'
            )

    def validate_order_time_in_force(self, order_time_in_force: Dict) -> None:
        """
        Checks if order time in force configured in strategy/config are supported
        """
        if any(v not in self._ft_has["order_time_in_force"]
               for k, v in order_time_in_force.items()):
            raise OperationalException(
                f'Time in force policies are not supported for {self.name} yet.')

    def validate_required_startup_candles(self, startup_candles: int, timeframe: str) -> None:
        """
        Checks if required startup_candles is more than ohlcv_candle_limit().
        Requires a grace-period of 5 candles - so a startup-period up to 494 is allowed by default.
        """
        candle_limit = self.ohlcv_candle_limit(timeframe)
        if startup_candles + 5 > candle_limit:
            raise OperationalException(
                f"This strategy requires {startup_candles} candles to start. "
                f"{self.name} only provides {candle_limit - 5} for {timeframe}.")

    def validate_trading_mode_and_collateral(
        self,
        trading_mode: TradingMode,
        collateral: Optional[Collateral]  # Only None when trading_mode = TradingMode.SPOT
    ):
        """
        Checks if freqtrade can perform trades using the configured
        trading mode(Margin, Futures) and Collateral(Cross, Isolated)
        Throws OperationalException:
            If the trading_mode/collateral type are not supported by freqtrade on this exchange
        """
        if trading_mode != TradingMode.SPOT and (
            (trading_mode, collateral) not in self._supported_trading_mode_collateral_pairs
        ):
            collateral_value = collateral and collateral.value
            raise OperationalException(
                f"Freqtrade does not support {collateral_value} {trading_mode.value} on {self.name}"
            )

    def exchange_has(self, endpoint: str) -> bool:
        """
        Checks if exchange implements a specific API endpoint.
        Wrapper around ccxt 'has' attribute
        :param endpoint: Name of endpoint (e.g. 'fetchOHLCV', 'fetchTickers')
        :return: bool
        """
        return endpoint in self._api.has and self._api.has[endpoint]

    def amount_to_precision(self, pair: str, amount: float) -> float:
        """
        Returns the amount to buy or sell to a precision the Exchange accepts
        Re-implementation of ccxt internal methods - ensuring we can test the result is correct
        based on our definitions.
        """
        if self.markets[pair]['precision']['amount']:
            amount = float(decimal_to_precision(amount, rounding_mode=TRUNCATE,
                                                precision=self.markets[pair]['precision']['amount'],
                                                counting_mode=self.precisionMode,
                                                ))

        return amount

    def price_to_precision(self, pair: str, price: float) -> float:
        """
        Returns the price rounded up to the precision the Exchange accepts.
        Partial Re-implementation of ccxt internal method decimal_to_precision(),
        which does not support rounding up
        TODO: If ccxt supports ROUND_UP for decimal_to_precision(), we could remove this and
        align with amount_to_precision().
        Rounds up
        """
        if self.markets[pair]['precision']['price']:
            # price = float(decimal_to_precision(price, rounding_mode=ROUND,
            #                                    precision=self.markets[pair]['precision']['price'],
            #                                    counting_mode=self.precisionMode,
            #                                    ))
            if self.precisionMode == TICK_SIZE:
                precision = self.markets[pair]['precision']['price']
                missing = price % precision
                if missing != 0:
                    price = round(price - missing + precision, 10)
            else:
                symbol_prec = self.markets[pair]['precision']['price']
                big_price = price * pow(10, symbol_prec)
                price = ceil(big_price) / pow(10, symbol_prec)
        return price

    def price_get_one_pip(self, pair: str, price: float) -> float:
        """
        Get's the "1 pip" value for this pair.
        Used in PriceFilter to calculate the 1pip movements.
        """
        precision = self.markets[pair]['precision']['price']
        if self.precisionMode == TICK_SIZE:
            return precision
        else:
            return 1 / pow(10, precision)

    def get_min_pair_stake_amount(self, pair: str, price: float, stoploss: float,
                                  leverage: Optional[float] = 1.0) -> Optional[float]:
        try:
            market = self.markets[pair]
        except KeyError:
            raise ValueError(f"Can't get market information for symbol {pair}")

        if 'limits' not in market:
            return None

        min_stake_amounts = []
        limits = market['limits']
        if ('cost' in limits and 'min' in limits['cost']
                and limits['cost']['min'] is not None):
            min_stake_amounts.append(limits['cost']['min'])

        if ('amount' in limits and 'min' in limits['amount']
                and limits['amount']['min'] is not None):
            min_stake_amounts.append(limits['amount']['min'] * price)

        if not min_stake_amounts:
            return None

        # reserve some percent defined in config (5% default) + stoploss
        amount_reserve_percent = 1.0 + self._config.get('amount_reserve_percent',
                                                        DEFAULT_AMOUNT_RESERVE_PERCENT)
        amount_reserve_percent = (
            amount_reserve_percent / (1 - abs(stoploss)) if abs(stoploss) != 1 else 1.5
        )
        # it should not be more than 50%
        amount_reserve_percent = max(min(amount_reserve_percent, 1.5), 1)

        # The value returned should satisfy both limits: for amount (base currency) and
        # for cost (quote, stake currency), so max() is used here.
        # See also #2575 at github.
        return self._get_stake_amount_considering_leverage(
            max(min_stake_amounts) * amount_reserve_percent,
            leverage or 1.0
        )

    def _get_stake_amount_considering_leverage(self, stake_amount: float, leverage: float):
        """
        Takes the minimum stake amount for a pair with no leverage and returns the minimum
        stake amount when leverage is considered
        :param stake_amount: The stake amount for a pair before leverage is considered
        :param leverage: The amount of leverage being used on the current trade
        """
        return stake_amount / leverage

    # Dry-run methods

    def create_dry_run_order(self, pair: str, ordertype: str, side: str, amount: float,
                             rate: float, leverage: float, params: Dict = {}) -> Dict[str, Any]:
        order_id = f'dry_run_{side}_{datetime.now().timestamp()}'
        _amount = self.amount_to_precision(pair, amount)
        dry_order: Dict[str, Any] = {
            'id': order_id,
            'symbol': pair,
            'price': rate,
            'average': rate,
            'amount': _amount,
            'cost': _amount * rate,
            'type': ordertype,
            'side': side,
            'remaining': _amount,
            'datetime': arrow.utcnow().isoformat(),
            'timestamp': arrow.utcnow().int_timestamp * 1000,
            'status': "closed" if ordertype == "market" else "open",
            'fee': None,
            'info': {},
            'leverage': leverage
        }
        if dry_order["type"] in ["stop_loss_limit", "stop-loss-limit"]:
            dry_order["info"] = {"stopPrice": dry_order["price"]}

        if dry_order["type"] == "market":
            # Update market order pricing
            average = self.get_dry_market_fill_price(pair, side, amount, rate)
            dry_order.update({
                'average': average,
                'cost': (dry_order['amount'] * average) / leverage
            })
            dry_order = self.add_dry_order_fee(pair, dry_order)

        dry_order = self.check_dry_limit_order_filled(dry_order)

        self._dry_run_open_orders[dry_order["id"]] = dry_order
        # Copy order and close it - so the returned order is open unless it's a market order
        return dry_order

    def add_dry_order_fee(self, pair: str, dry_order: Dict[str, Any]) -> Dict[str, Any]:
        dry_order.update({
            'fee': {
                'currency': self.get_pair_quote_currency(pair),
                'cost': dry_order['cost'] * self.get_fee(pair),
                'rate': self.get_fee(pair)
            }
        })
        return dry_order

    def get_dry_market_fill_price(self, pair: str, side: str, amount: float, rate: float) -> float:
        """
        Get the market order fill price based on orderbook interpolation
        """
        if self.exchange_has('fetchL2OrderBook'):
            ob = self.fetch_l2_order_book(pair, 20)
            ob_type = 'asks' if side == 'buy' else 'bids'
            slippage = 0.05
            max_slippage_val = rate * ((1 + slippage) if side == 'buy' else (1 - slippage))

            remaining_amount = amount
            filled_amount = 0
            for book_entry in ob[ob_type]:
                book_entry_price = book_entry[0]
                book_entry_coin_volume = book_entry[1]
                if remaining_amount > 0:
                    if remaining_amount < book_entry_coin_volume:
                        # Orderbook at this slot bigger than remaining amount
                        filled_amount += remaining_amount * book_entry_price
                        break
                    else:
                        filled_amount += book_entry_coin_volume * book_entry_price
                    remaining_amount -= book_entry_coin_volume
                else:
                    break
            else:
                # If remaining_amount wasn't consumed completely (break was not called)
                filled_amount += remaining_amount * book_entry_price
            forecast_avg_filled_price = max(filled_amount, 0) / amount
            # Limit max. slippage to specified value
            if side == 'buy':
                forecast_avg_filled_price = min(forecast_avg_filled_price, max_slippage_val)

            else:
                forecast_avg_filled_price = max(forecast_avg_filled_price, max_slippage_val)

            return self.price_to_precision(pair, forecast_avg_filled_price)

        return rate

    def _is_dry_limit_order_filled(self, pair: str, side: str, limit: float) -> bool:
        if not self.exchange_has('fetchL2OrderBook'):
            return True
        ob = self.fetch_l2_order_book(pair, 1)
        if side == 'buy':
            price = ob['asks'][0][0]
            logger.debug(f"{pair} checking dry buy-order: price={price}, limit={limit}")
            if limit >= price:
                return True
        else:
            price = ob['bids'][0][0]
            logger.debug(f"{pair} checking dry sell-order: price={price}, limit={limit}")
            if limit <= price:
                return True
        return False

    def check_dry_limit_order_filled(self, order: Dict[str, Any]) -> Dict[str, Any]:
        """
        Check dry-run limit order fill and update fee (if it filled).
        """
        if order['status'] != "closed" and order['type'] in ["limit"]:
            pair = order['symbol']
            if self._is_dry_limit_order_filled(pair, order['side'], order['price']):
                order.update({
                    'status': 'closed',
                    'filled': order['amount'],
                    'remaining': 0,
                })
                self.add_dry_order_fee(pair, order)

        return order

    def fetch_dry_run_order(self, order_id) -> Dict[str, Any]:
        """
        Return dry-run order
        Only call if running in dry-run mode.
        """
        try:
            order = self._dry_run_open_orders[order_id]
            order = self.check_dry_limit_order_filled(order)
            return order
        except KeyError as e:
            # Gracefully handle errors with dry-run orders.
            raise InvalidOrderException(
                f'Tried to get an invalid dry-run-order (id: {order_id}). Message: {e}') from e

    # Order handling

    def _lev_prep(self, pair: str, leverage: float):
        if self.trading_mode != TradingMode.SPOT:
            self.set_margin_mode(pair, self.collateral)
            self._set_leverage(leverage, pair)

    def _get_params(self, ordertype: str, leverage: float, time_in_force: str = 'gtc') -> Dict:
        params = self._params.copy()
        if time_in_force != 'gtc' and ordertype != 'market':
            param = self._ft_has.get('time_in_force_parameter', '')
            params.update({param: time_in_force})
        return params

    def create_order(self, pair: str, ordertype: str, side: str, amount: float,
                     rate: float, leverage: float = 1.0, time_in_force: str = 'gtc') -> Dict:
        # TODO-lev: remove default for leverage
        if self._config['dry_run']:
            dry_order = self.create_dry_run_order(pair, ordertype, side, amount, rate, leverage)
            return dry_order

        params = self._get_params(ordertype, leverage, time_in_force)

        try:
            # Set the precision for amount and price(rate) as accepted by the exchange
            amount = self.amount_to_precision(pair, amount)
            needs_price = (ordertype != 'market'
                           or self._api.options.get("createMarketBuyOrderRequiresPrice", False))
            rate_for_order = self.price_to_precision(pair, rate) if needs_price else None

            self._lev_prep(pair, leverage)
            order = self._api.create_order(
                pair,
                ordertype,
                side,
                amount,
                rate_for_order,
                params
            )
            self._log_exchange_response('create_order', order)
            return order

        except ccxt.InsufficientFunds as e:
            raise InsufficientFundsError(
                f'Insufficient funds to create {ordertype} {side} order on market {pair}. '
                f'Tried to {side} amount {amount} at rate {rate}.'
                f'Message: {e}') from e
        except ccxt.InvalidOrder as e:
            raise ExchangeError(
                f'Could not create {ordertype} {side} order on market {pair}. '
                f'Tried to {side} amount {amount} at rate {rate}. '
                f'Message: {e}') from e
        except ccxt.DDoSProtection as e:
            raise DDosProtection(e) from e
        except (ccxt.NetworkError, ccxt.ExchangeError) as e:
            raise TemporaryError(
                f'Could not place {side} order due to {e.__class__.__name__}. Message: {e}') from e
        except ccxt.BaseError as e:
            raise OperationalException(e) from e

    def stoploss_adjust(self, stop_loss: float, order: Dict, side: str) -> bool:
        """
        Verify stop_loss against stoploss-order value (limit or price)
        Returns True if adjustment is necessary.
        """
        raise OperationalException(f"stoploss is not implemented for {self.name}.")

    def stoploss(self, pair: str, amount: float, stop_price: float,
                 order_types: Dict, side: str, leverage: float) -> Dict:
        """
        creates a stoploss order.
        The precise ordertype is determined by the order_types dict or exchange default.
        Since ccxt does not unify stoploss-limit orders yet, this needs to be implemented in each
        exchange's subclass.
        The exception below should never raise, since we disallow
        starting the bot in validate_ordertypes()
        Note: Changes to this interface need to be applied to all sub-classes too.
        """

        raise OperationalException(f"stoploss is not implemented for {self.name}.")

    @retrier(retries=API_FETCH_ORDER_RETRY_COUNT)
    def fetch_order(self, order_id: str, pair: str) -> Dict:
        if self._config['dry_run']:
            return self.fetch_dry_run_order(order_id)
        try:
            order = self._api.fetch_order(order_id, pair)
            self._log_exchange_response('fetch_order', order)
            return order
        except ccxt.OrderNotFound as e:
            raise RetryableOrderError(
                f'Order not found (pair: {pair} id: {order_id}). Message: {e}') from e
        except ccxt.InvalidOrder as e:
            raise InvalidOrderException(
                f'Tried to get an invalid order (pair: {pair} id: {order_id}). Message: {e}') from e
        except ccxt.DDoSProtection as e:
            raise DDosProtection(e) from e
        except (ccxt.NetworkError, ccxt.ExchangeError) as e:
            raise TemporaryError(
                f'Could not get order due to {e.__class__.__name__}. Message: {e}') from e
        except ccxt.BaseError as e:
            raise OperationalException(e) from e

    # Assign method to fetch_stoploss_order to allow easy overriding in other classes
    fetch_stoploss_order = fetch_order

    def fetch_order_or_stoploss_order(self, order_id: str, pair: str,
                                      stoploss_order: bool = False) -> Dict:
        """
        Simple wrapper calling either fetch_order or fetch_stoploss_order depending on
        the stoploss_order parameter
        :param order_id: OrderId to fetch order
        :param pair: Pair corresponding to order_id
        :param stoploss_order: If true, uses fetch_stoploss_order, otherwise fetch_order.
        """
        if stoploss_order:
            return self.fetch_stoploss_order(order_id, pair)
        return self.fetch_order(order_id, pair)

    def check_order_canceled_empty(self, order: Dict) -> bool:
        """
        Verify if an order has been cancelled without being partially filled
        :param order: Order dict as returned from fetch_order()
        :return: True if order has been cancelled without being filled, False otherwise.
        """
        return (order.get('status') in NON_OPEN_EXCHANGE_STATES
                and order.get('filled') == 0.0)

    @retrier
    def cancel_order(self, order_id: str, pair: str) -> Dict:
        if self._config['dry_run']:
            try:
                order = self.fetch_dry_run_order(order_id)

                order.update({'status': 'canceled', 'filled': 0.0, 'remaining': order['amount']})
                return order
            except InvalidOrderException:
                return {}

        try:
            order = self._api.cancel_order(order_id, pair)
            self._log_exchange_response('cancel_order', order)
            return order
        except ccxt.InvalidOrder as e:
            raise InvalidOrderException(
                f'Could not cancel order. Message: {e}') from e
        except ccxt.DDoSProtection as e:
            raise DDosProtection(e) from e
        except (ccxt.NetworkError, ccxt.ExchangeError) as e:
            raise TemporaryError(
                f'Could not cancel order due to {e.__class__.__name__}. Message: {e}') from e
        except ccxt.BaseError as e:
            raise OperationalException(e) from e

    # Assign method to cancel_stoploss_order to allow easy overriding in other classes
    cancel_stoploss_order = cancel_order

    def is_cancel_order_result_suitable(self, corder) -> bool:
        if not isinstance(corder, dict):
            return False

        required = ('fee', 'status', 'amount')
        return all(k in corder for k in required)

    def cancel_order_with_result(self, order_id: str, pair: str, amount: float) -> Dict:
        """
        Cancel order returning a result.
        Creates a fake result if cancel order returns a non-usable result
        and fetch_order does not work (certain exchanges don't return cancelled orders)
        :param order_id: Orderid to cancel
        :param pair: Pair corresponding to order_id
        :param amount: Amount to use for fake response
        :return: Result from either cancel_order if usable, or fetch_order
        """
        try:
            corder = self.cancel_order(order_id, pair)
            if self.is_cancel_order_result_suitable(corder):
                return corder
        except InvalidOrderException:
            logger.warning(f"Could not cancel order {order_id} for {pair}.")
        try:
            order = self.fetch_order(order_id, pair)
        except InvalidOrderException:
            logger.warning(f"Could not fetch cancelled order {order_id}.")
            order = {'fee': {}, 'status': 'canceled', 'amount': amount, 'info': {}}

        return order

    def cancel_stoploss_order_with_result(self, order_id: str, pair: str, amount: float) -> Dict:
        """
        Cancel stoploss order returning a result.
        Creates a fake result if cancel order returns a non-usable result
        and fetch_order does not work (certain exchanges don't return cancelled orders)
        :param order_id: stoploss-order-id to cancel
        :param pair: Pair corresponding to order_id
        :param amount: Amount to use for fake response
        :return: Result from either cancel_order if usable, or fetch_order
        """
        corder = self.cancel_stoploss_order(order_id, pair)
        if self.is_cancel_order_result_suitable(corder):
            return corder
        try:
            order = self.fetch_stoploss_order(order_id, pair)
        except InvalidOrderException:
            logger.warning(f"Could not fetch cancelled stoploss order {order_id}.")
            order = {'fee': {}, 'status': 'canceled', 'amount': amount, 'info': {}}

        return order

    @retrier
    def get_balances(self) -> dict:

        try:
            balances = self._api.fetch_balance()
            # Remove additional info from ccxt results
            balances.pop("info", None)
            balances.pop("free", None)
            balances.pop("total", None)
            balances.pop("used", None)

            return balances
        except ccxt.DDoSProtection as e:
            raise DDosProtection(e) from e
        except (ccxt.NetworkError, ccxt.ExchangeError) as e:
            raise TemporaryError(
                f'Could not get balance due to {e.__class__.__name__}. Message: {e}') from e
        except ccxt.BaseError as e:
            raise OperationalException(e) from e

    @retrier
    def get_tickers(self, cached: bool = False) -> Dict:
        """
        :param cached: Allow cached result
        :return: fetch_tickers result
        """
        if cached:
            tickers = self._fetch_tickers_cache.get('fetch_tickers')
            if tickers:
                return tickers
        try:
            tickers = self._api.fetch_tickers()
            self._fetch_tickers_cache['fetch_tickers'] = tickers
            return tickers
        except ccxt.NotSupported as e:
            raise OperationalException(
                f'Exchange {self._api.name} does not support fetching tickers in batch. '
                f'Message: {e}') from e
        except ccxt.DDoSProtection as e:
            raise DDosProtection(e) from e
        except (ccxt.NetworkError, ccxt.ExchangeError) as e:
            raise TemporaryError(
                f'Could not load tickers due to {e.__class__.__name__}. Message: {e}') from e
        except ccxt.BaseError as e:
            raise OperationalException(e) from e

    # Pricing info

    @retrier
    def fetch_ticker(self, pair: str) -> dict:
        try:
            if (pair not in self.markets or
                    self.markets[pair].get('active', False) is False):
                raise ExchangeError(f"Pair {pair} not available")
            data = self._api.fetch_ticker(pair)
            return data
        except ccxt.DDoSProtection as e:
            raise DDosProtection(e) from e
        except (ccxt.NetworkError, ccxt.ExchangeError) as e:
            raise TemporaryError(
                f'Could not load ticker due to {e.__class__.__name__}. Message: {e}') from e
        except ccxt.BaseError as e:
            raise OperationalException(e) from e

    @staticmethod
    def get_next_limit_in_list(limit: int, limit_range: Optional[List[int]],
                               range_required: bool = True):
        """
        Get next greater value in the list.
        Used by fetch_l2_order_book if the api only supports a limited range
        """
        if not limit_range:
            return limit

        result = min([x for x in limit_range if limit <= x] + [max(limit_range)])
        if not range_required and limit > result:
            # Range is not required - we can use None as parameter.
            return None
        return result

    @retrier
    def fetch_l2_order_book(self, pair: str, limit: int = 100) -> dict:
        """
        Get L2 order book from exchange.
        Can be limited to a certain amount (if supported).
        Returns a dict in the format
        {'asks': [price, volume], 'bids': [price, volume]}
        """
        limit1 = self.get_next_limit_in_list(limit, self._ft_has['l2_limit_range'],
                                             self._ft_has['l2_limit_range_required'])
        try:

            return self._api.fetch_l2_order_book(pair, limit1)
        except ccxt.NotSupported as e:
            raise OperationalException(
                f'Exchange {self._api.name} does not support fetching order book.'
                f'Message: {e}') from e
        except ccxt.DDoSProtection as e:
            raise DDosProtection(e) from e
        except (ccxt.NetworkError, ccxt.ExchangeError) as e:
            raise TemporaryError(
                f'Could not get order book due to {e.__class__.__name__}. Message: {e}') from e
        except ccxt.BaseError as e:
            raise OperationalException(e) from e

    def get_rate(self, pair: str, refresh: bool, side: str) -> float:
        """
        Calculates bid/ask target
        bid rate - between current ask price and last price
        ask rate - either using ticker bid or first bid based on orderbook
        or remain static in any other case since it's not updating.
        :param pair: Pair to get rate for
        :param refresh: allow cached data
        :param side: "buy" or "sell"
        :return: float: Price
        :raises PricingError if orderbook price could not be determined.
        """
        cache_rate: TTLCache = self._buy_rate_cache if side == "buy" else self._sell_rate_cache
        [strat_name, name] = ['bid_strategy', 'Buy'] if side == "buy" else ['ask_strategy', 'Sell']

        if not refresh:
            rate = cache_rate.get(pair)
            # Check if cache has been invalidated
            if rate:
                logger.debug(f"Using cached {side} rate for {pair}.")
                return rate

        conf_strategy = self._config.get(strat_name, {})

        if conf_strategy.get('use_order_book', False) and ('use_order_book' in conf_strategy):

            order_book_top = conf_strategy.get('order_book_top', 1)
            order_book = self.fetch_l2_order_book(pair, order_book_top)
            logger.debug('order_book %s', order_book)
            # top 1 = index 0
            try:
                rate = order_book[f"{conf_strategy['price_side']}s"][order_book_top - 1][0]
            except (IndexError, KeyError) as e:
                logger.warning(
                    f"{name} Price at location {order_book_top} from orderbook could not be "
                    f"determined. Orderbook: {order_book}"
                )
                raise PricingError from e
            price_side = {conf_strategy['price_side'].capitalize()}
            logger.debug(f"{name} price from orderbook {price_side}"
                         f"side - top {order_book_top} order book {side} rate {rate:.8f}")
        else:
            logger.debug(f"Using Last {conf_strategy['price_side'].capitalize()} / Last Price")
            ticker = self.fetch_ticker(pair)
            ticker_rate = ticker[conf_strategy['price_side']]
            if ticker['last'] and ticker_rate:
                if side == 'buy' and ticker_rate > ticker['last']:
                    balance = conf_strategy.get('ask_last_balance', 0.0)
                    ticker_rate = ticker_rate + balance * (ticker['last'] - ticker_rate)
                elif side == 'sell' and ticker_rate < ticker['last']:
                    balance = conf_strategy.get('bid_last_balance', 0.0)
                    ticker_rate = ticker_rate - balance * (ticker_rate - ticker['last'])
            rate = ticker_rate

        if rate is None:
            raise PricingError(f"{name}-Rate for {pair} was empty.")
        cache_rate[pair] = rate

        return rate

    # Fee handling

    @retrier
    def get_trades_for_order(self, order_id: str, pair: str, since: datetime) -> List:
        """
        Fetch Orders using the "fetch_my_trades" endpoint and filter them by order-id.
        The "since" argument passed in is coming from the database and is in UTC,
        as timezone-native datetime object.
        From the python documentation:
            > Naive datetime instances are assumed to represent local time
        Therefore, calling "since.timestamp()" will get the UTC timestamp, after applying the
        transformation from local timezone to UTC.
        This works for timezones UTC+ since then the result will contain trades from a few hours
        instead of from the last 5 seconds, however fails for UTC- timezones,
        since we're then asking for trades with a "since" argument in the future.

        :param order_id order_id: Order-id as given when creating the order
        :param pair: Pair the order is for
        :param since: datetime object of the order creation time. Assumes object is in UTC.
        """
        if self._config['dry_run']:
            return []
        if not self.exchange_has('fetchMyTrades'):
            return []
        try:
            # Allow 5s offset to catch slight time offsets (discovered in #1185)
            # since needs to be int in milliseconds
            my_trades = self._api.fetch_my_trades(
                pair, int((since.replace(tzinfo=timezone.utc).timestamp() - 5) * 1000))
            matched_trades = [trade for trade in my_trades if trade['order'] == order_id]

            self._log_exchange_response('get_trades_for_order', matched_trades)
            return matched_trades
        except ccxt.DDoSProtection as e:
            raise DDosProtection(e) from e
        except (ccxt.NetworkError, ccxt.ExchangeError) as e:
            raise TemporaryError(
                f'Could not get trades due to {e.__class__.__name__}. Message: {e}') from e
        except ccxt.BaseError as e:
            raise OperationalException(e) from e

    def get_order_id_conditional(self, order: Dict[str, Any]) -> str:
        return order['id']

    @retrier
    def get_fee(self, symbol: str, type: str = '', side: str = '', amount: float = 1,
                price: float = 1, taker_or_maker: str = 'maker') -> float:
        try:
            if self._config['dry_run'] and self._config.get('fee', None) is not None:
                return self._config['fee']
            # validate that markets are loaded before trying to get fee
            if self._api.markets is None or len(self._api.markets) == 0:
                self._api.load_markets()

            return self._api.calculate_fee(symbol=symbol, type=type, side=side, amount=amount,
                                           price=price, takerOrMaker=taker_or_maker)['rate']
        except ccxt.DDoSProtection as e:
            raise DDosProtection(e) from e
        except (ccxt.NetworkError, ccxt.ExchangeError) as e:
            raise TemporaryError(
                f'Could not get fee info due to {e.__class__.__name__}. Message: {e}') from e
        except ccxt.BaseError as e:
            raise OperationalException(e) from e

    @staticmethod
    def order_has_fee(order: Dict) -> bool:
        """
        Verifies if the passed in order dict has the needed keys to extract fees,
        and that these keys (currency, cost) are not empty.
        :param order: Order or trade (one trade) dict
        :return: True if the fee substructure contains currency and cost, false otherwise
        """
        if not isinstance(order, dict):
            return False
        return ('fee' in order and order['fee'] is not None
                and (order['fee'].keys() >= {'currency', 'cost'})
                and order['fee']['currency'] is not None
                and order['fee']['cost'] is not None
                )

    def calculate_fee_rate(self, order: Dict) -> Optional[float]:
        """
        Calculate fee rate if it's not given by the exchange.
        :param order: Order or trade (one trade) dict
        """
        if order['fee'].get('rate') is not None:
            return order['fee'].get('rate')
        fee_curr = order['fee']['currency']
        # Calculate fee based on order details
        if fee_curr in self.get_pair_base_currency(order['symbol']):
            # Base currency - divide by amount
            return round(
                order['fee']['cost'] / safe_value_fallback2(order, order, 'filled', 'amount'), 8)
        elif fee_curr in self.get_pair_quote_currency(order['symbol']):
            # Quote currency - divide by cost
            return round(order['fee']['cost'] / order['cost'], 8) if order['cost'] else None
        else:
            # If Fee currency is a different currency
            if not order['cost']:
                # If cost is None or 0.0 -> falsy, return None
                return None
            try:
                comb = self.get_valid_pair_combination(fee_curr, self._config['stake_currency'])
                tick = self.fetch_ticker(comb)

                fee_to_quote_rate = safe_value_fallback2(tick, tick, 'last', 'ask')
                return round((order['fee']['cost'] * fee_to_quote_rate) / order['cost'], 8)
            except ExchangeError:
                return None

    def extract_cost_curr_rate(self, order: Dict) -> Tuple[float, str, Optional[float]]:
        """
        Extract tuple of cost, currency, rate.
        Requires order_has_fee to run first!
        :param order: Order or trade (one trade) dict
        :return: Tuple with cost, currency, rate of the given fee dict
        """
        return (order['fee']['cost'],
                order['fee']['currency'],
                self.calculate_fee_rate(order))

    # Historic data

    def get_historic_ohlcv(self, pair: str, timeframe: str,
                           since_ms: int, is_new_pair: bool = False) -> List:
        """
        Get candle history using asyncio and returns the list of candles.
        Handles all async work for this.
        Async over one pair, assuming we get `self.ohlcv_candle_limit()` candles per call.
        :param pair: Pair to download
        :param timeframe: Timeframe to get data for
        :param since_ms: Timestamp in milliseconds to get history from
        :return: List with candle (OHLCV) data
        """
        return asyncio.get_event_loop().run_until_complete(
            self._async_get_historic_ohlcv(pair=pair, timeframe=timeframe,
                                           since_ms=since_ms, is_new_pair=is_new_pair))

    def get_historic_ohlcv_as_df(self, pair: str, timeframe: str,
                                 since_ms: int) -> DataFrame:
        """
        Minimal wrapper around get_historic_ohlcv - converting the result into a dataframe
        :param pair: Pair to download
        :param timeframe: Timeframe to get data for
        :param since_ms: Timestamp in milliseconds to get history from
        :return: OHLCV DataFrame
        """
        ticks = self.get_historic_ohlcv(pair, timeframe, since_ms=since_ms)
        return ohlcv_to_dataframe(ticks, timeframe, pair=pair, fill_missing=True,
                                  drop_incomplete=self._ohlcv_partial_candle)

    async def _async_get_historic_ohlcv(self, pair: str, timeframe: str,
                                        since_ms: int, is_new_pair: bool
                                        ) -> List:
        """
        Download historic ohlcv
        :param is_new_pair: used by binance subclass to allow "fast" new pair downloading
        """

        one_call = timeframe_to_msecs(timeframe) * self.ohlcv_candle_limit(timeframe)
        logger.debug(
            "one_call: %s msecs (%s)",
            one_call,
            arrow.utcnow().shift(seconds=one_call // 1000).humanize(only_distance=True)
        )
        input_coroutines = [self._async_get_candle_history(
            pair, timeframe, since) for since in
            range(since_ms, arrow.utcnow().int_timestamp * 1000, one_call)]

        data: List = []
        # Chunk requests into batches of 100 to avoid overwelming ccxt Throttling
        for input_coro in chunks(input_coroutines, 100):

            results = await asyncio.gather(*input_coro, return_exceptions=True)
            for res in results:
                if isinstance(res, Exception):
                    logger.warning("Async code raised an exception: %s", res.__class__.__name__)
                    continue
                # Deconstruct tuple if it's not an exception
                p, _, new_data = res
                if p == pair:
                    data.extend(new_data)
        # Sort data again after extending the result - above calls return in "async order"
        data = sorted(data, key=lambda x: x[0])
        logger.info(f"Downloaded data for {pair} with length {len(data)}.")
        return data

    def refresh_latest_ohlcv(self, pair_list: ListPairsWithTimeframes, *,
                             since_ms: Optional[int] = None, cache: bool = True
                             ) -> Dict[Tuple[str, str], DataFrame]:
        """
        Refresh in-memory OHLCV asynchronously and set `_klines` with the result
        Loops asynchronously over pair_list and downloads all pairs async (semi-parallel).
        Only used in the dataprovider.refresh() method.
        :param pair_list: List of 2 element tuples containing pair, interval to refresh
        :param since_ms: time since when to download, in milliseconds
        :param cache: Assign result to _klines. Usefull for one-off downloads like for pairlists
        :return: Dict of [{(pair, timeframe): Dataframe}]
        """
        logger.debug("Refreshing candle (OHLCV) data for %d pairs", len(pair_list))

        input_coroutines = []
        cached_pairs = []
        # Gather coroutines to run
        for pair, timeframe in set(pair_list):
            if (((pair, timeframe) not in self._klines)
                    or self._now_is_time_to_refresh(pair, timeframe)):
                input_coroutines.append(self._async_get_candle_history(pair, timeframe,
                                                                       since_ms=since_ms))
            else:
                logger.debug(
                    "Using cached candle (OHLCV) data for pair %s, timeframe %s ...",
                    pair, timeframe
                )
                cached_pairs.append((pair, timeframe))

        results = asyncio.get_event_loop().run_until_complete(
            asyncio.gather(*input_coroutines, return_exceptions=True))

        results_df = {}
        # handle caching
        for res in results:
            if isinstance(res, Exception):
                logger.warning("Async code raised an exception: %s", res.__class__.__name__)
                continue
            # Deconstruct tuple (has 3 elements)
            pair, timeframe, ticks = res
            # keeping last candle time as last refreshed time of the pair
            if ticks:
                self._pairs_last_refresh_time[(pair, timeframe)] = ticks[-1][0] // 1000
            # keeping parsed dataframe in cache
            ohlcv_df = ohlcv_to_dataframe(
                ticks, timeframe, pair=pair, fill_missing=True,
                drop_incomplete=self._ohlcv_partial_candle)
            results_df[(pair, timeframe)] = ohlcv_df
            if cache:
                self._klines[(pair, timeframe)] = ohlcv_df
        # Return cached klines
        for pair, timeframe in cached_pairs:
            results_df[(pair, timeframe)] = self.klines((pair, timeframe), copy=False)

        return results_df

    def _now_is_time_to_refresh(self, pair: str, timeframe: str) -> bool:
        # Timeframe in seconds
        interval_in_sec = timeframe_to_seconds(timeframe)

        return not ((self._pairs_last_refresh_time.get((pair, timeframe), 0)
                     + interval_in_sec) >= arrow.utcnow().int_timestamp)

    @retrier_async
    async def _async_get_candle_history(self, pair: str, timeframe: str,
                                        since_ms: Optional[int] = None) -> Tuple[str, str, List]:
        """
        Asynchronously get candle history data using fetch_ohlcv
        returns tuple: (pair, timeframe, ohlcv_list)
        """
        try:
            # Fetch OHLCV asynchronously
            s = '(' + arrow.get(since_ms // 1000).isoformat() + ') ' if since_ms is not None else ''
            logger.debug(
                "Fetching pair %s, interval %s, since %s %s...",
                pair, timeframe, since_ms, s
            )
            params = self._ft_has.get('ohlcv_params', {})
            data = await self._api_async.fetch_ohlcv(pair, timeframe=timeframe,
                                                     since=since_ms,
                                                     limit=self.ohlcv_candle_limit(timeframe),
                                                     params=params)

            # Some exchanges sort OHLCV in ASC order and others in DESC.
            # Ex: Bittrex returns the list of OHLCV in ASC order (oldest first, newest last)
            # while GDAX returns the list of OHLCV in DESC order (newest first, oldest last)
            # Only sort if necessary to save computing time
            try:
                if data and data[0][0] > data[-1][0]:
                    data = sorted(data, key=lambda x: x[0])
            except IndexError:
                logger.exception("Error loading %s. Result was %s.", pair, data)
                return pair, timeframe, []
            logger.debug("Done fetching pair %s, interval %s ...", pair, timeframe)
            return pair, timeframe, data

        except ccxt.NotSupported as e:
            raise OperationalException(
                f'Exchange {self._api.name} does not support fetching historical '
                f'candle (OHLCV) data. Message: {e}') from e
        except ccxt.DDoSProtection as e:
            raise DDosProtection(e) from e
        except (ccxt.NetworkError, ccxt.ExchangeError) as e:
            raise TemporaryError(f'Could not fetch historical candle (OHLCV) data '
                                 f'for pair {pair} due to {e.__class__.__name__}. '
                                 f'Message: {e}') from e
        except ccxt.BaseError as e:
            raise OperationalException(f'Could not fetch historical candle (OHLCV) data '
                                       f'for pair {pair}. Message: {e}') from e

    # Fetch historic trades

    @retrier_async
    async def _async_fetch_trades(self, pair: str,
                                  since: Optional[int] = None,
                                  params: Optional[dict] = None) -> List[List]:
        """
        Asyncronously gets trade history using fetch_trades.
        Handles exchange errors, does one call to the exchange.
        :param pair: Pair to fetch trade data for
        :param since: Since as integer timestamp in milliseconds
        returns: List of dicts containing trades
        """
        try:
            # fetch trades asynchronously
            if params:
                logger.debug("Fetching trades for pair %s, params: %s ", pair, params)
                trades = await self._api_async.fetch_trades(pair, params=params, limit=1000)
            else:
                logger.debug(
                    "Fetching trades for pair %s, since %s %s...",
                    pair,  since,
                    '(' + arrow.get(since // 1000).isoformat() + ') ' if since is not None else ''
                )
                trades = await self._api_async.fetch_trades(pair, since=since, limit=1000)
            return trades_dict_to_list(trades)
        except ccxt.NotSupported as e:
            raise OperationalException(
                f'Exchange {self._api.name} does not support fetching historical trade data.'
                f'Message: {e}') from e
        except ccxt.DDoSProtection as e:
            raise DDosProtection(e) from e
        except (ccxt.NetworkError, ccxt.ExchangeError) as e:
            raise TemporaryError(f'Could not load trade history due to {e.__class__.__name__}. '
                                 f'Message: {e}') from e
        except ccxt.BaseError as e:
            raise OperationalException(f'Could not fetch trade data. Msg: {e}') from e

    async def _async_get_trade_history_id(self, pair: str,
                                          until: int,
                                          since: Optional[int] = None,
                                          from_id: Optional[str] = None) -> Tuple[str, List[List]]:
        """
        Asyncronously gets trade history using fetch_trades
        use this when exchange uses id-based iteration (check `self._trades_pagination`)
        :param pair: Pair to fetch trade data for
        :param since: Since as integer timestamp in milliseconds
        :param until: Until as integer timestamp in milliseconds
        :param from_id: Download data starting with ID (if id is known). Ignores "since" if set.
        returns tuple: (pair, trades-list)
        """

        trades: List[List] = []

        if not from_id:
            # Fetch first elements using timebased method to get an ID to paginate on
            # Depending on the Exchange, this can introduce a drift at the start of the interval
            # of up to an hour.
            # e.g. Binance returns the "last 1000" candles within a 1h time interval
            # - so we will miss the first trades.
            t = await self._async_fetch_trades(pair, since=since)
            # DEFAULT_TRADES_COLUMNS: 0 -> timestamp
            # DEFAULT_TRADES_COLUMNS: 1 -> id
            from_id = t[-1][1]
            trades.extend(t[:-1])
        while True:
            t = await self._async_fetch_trades(pair,
                                               params={self._trades_pagination_arg: from_id})
            if t:
                # Skip last id since its the key for the next call
                trades.extend(t[:-1])
                if from_id == t[-1][1] or t[-1][0] > until:
                    logger.debug(f"Stopping because from_id did not change. "
                                 f"Reached {t[-1][0]} > {until}")
                    # Reached the end of the defined-download period - add last trade as well.
                    trades.extend(t[-1:])
                    break

                from_id = t[-1][1]
            else:
                break

        return (pair, trades)

    async def _async_get_trade_history_time(self, pair: str, until: int,
                                            since: Optional[int] = None) -> Tuple[str, List[List]]:
        """
        Asyncronously gets trade history using fetch_trades,
        when the exchange uses time-based iteration (check `self._trades_pagination`)
        :param pair: Pair to fetch trade data for
        :param since: Since as integer timestamp in milliseconds
        :param until: Until as integer timestamp in milliseconds
        returns tuple: (pair, trades-list)
        """

        trades: List[List] = []
        # DEFAULT_TRADES_COLUMNS: 0 -> timestamp
        # DEFAULT_TRADES_COLUMNS: 1 -> id
        while True:
            t = await self._async_fetch_trades(pair, since=since)
            if t:
                since = t[-1][0]
                trades.extend(t)
                # Reached the end of the defined-download period
                if until and t[-1][0] > until:
                    logger.debug(
                        f"Stopping because until was reached. {t[-1][0]} > {until}")
                    break
            else:
                break

        return (pair, trades)

    async def _async_get_trade_history(self, pair: str,
                                       since: Optional[int] = None,
                                       until: Optional[int] = None,
                                       from_id: Optional[str] = None) -> Tuple[str, List[List]]:
        """
        Async wrapper handling downloading trades using either time or id based methods.
        """

        logger.debug(f"_async_get_trade_history(), pair: {pair}, "
                     f"since: {since}, until: {until}, from_id: {from_id}")

        if until is None:
            until = ccxt.Exchange.milliseconds()
            logger.debug(f"Exchange milliseconds: {until}")

        if self._trades_pagination == 'time':
            return await self._async_get_trade_history_time(
                pair=pair, since=since, until=until)
        elif self._trades_pagination == 'id':
            return await self._async_get_trade_history_id(
                pair=pair, since=since, until=until, from_id=from_id
            )
        else:
            raise OperationalException(f"Exchange {self.name} does use neither time, "
                                       f"nor id based pagination")

    def get_historic_trades(self, pair: str,
                            since: Optional[int] = None,
                            until: Optional[int] = None,
                            from_id: Optional[str] = None) -> Tuple[str, List]:
        """
        Get trade history data using asyncio.
        Handles all async work and returns the list of candles.
        Async over one pair, assuming we get `self.ohlcv_candle_limit()` candles per call.
        :param pair: Pair to download
        :param since: Timestamp in milliseconds to get history from
        :param until: Timestamp in milliseconds. Defaults to current timestamp if not defined.
        :param from_id: Download data starting with ID (if id is known)
        :returns List of trade data
        """
        if not self.exchange_has("fetchTrades"):
            raise OperationalException("This exchange does not support downloading Trades.")

        return asyncio.get_event_loop().run_until_complete(
            self._async_get_trade_history(pair=pair, since=since,
                                          until=until, from_id=from_id))

    @retrier
    def _get_funding_fees_from_exchange(self, pair: str, since: Union[datetime, int]) -> float:
        """
        Returns the sum of all funding fees that were exchanged for a pair within a timeframe
        :param pair: (e.g. ADA/USDT)
        :param since: The earliest time of consideration for calculating funding fees,
            in unix time or as a datetime
        """
        # TODO-lev: Add dry-run handling for this.

        if not self.exchange_has("fetchFundingHistory"):
            raise OperationalException(
                f"fetch_funding_history() has not been implemented on ccxt.{self.name}")

        if type(since) is datetime:
            since = int(since.timestamp()) * 1000   # * 1000 for ms

        try:
            funding_history = self._api.fetch_funding_history(
                pair=pair,
                since=since
            )
            return sum(fee['amount'] for fee in funding_history)
        except ccxt.DDoSProtection as e:
            raise DDosProtection(e) from e
        except (ccxt.NetworkError, ccxt.ExchangeError) as e:
            raise TemporaryError(
                f'Could not get funding fees due to {e.__class__.__name__}. Message: {e}') from e
        except ccxt.BaseError as e:
            raise OperationalException(e) from e

    def fill_leverage_brackets(self):
        """
        Assigns property _leverage_brackets to a dictionary of information about the leverage
        allowed on each pair
        Not used if the exchange has a static max leverage value for the account or each pair
        """
        return

    def get_max_leverage(self, pair: Optional[str], nominal_value: Optional[float]) -> float:
        """
        Returns the maximum leverage that a pair can be traded at
        :param pair: The base/quote currency pair being traded
<<<<<<< HEAD
        :nominal_value: The total value of the trade in quote currency (collateral + debt)
=======
        :param nominal_value: The total value of the trade in quote currency (collateral + debt)
>>>>>>> d5438ed0
        """
        market = self.markets[pair]
        if (
            'limits' in market and
            'leverage' in market['limits'] and
            'max' in market['limits']['leverage']
        ):
            return market['limits']['leverage']['max']
        else:
            return 1.0

    def _get_funding_fee(
        self,
        size: float,
        funding_rate: float,
        mark_price: float,
        time_in_ratio: Optional[float] = None
    ) -> float:
        """
        Calculates a single funding fee
        :param size: contract size * number of contracts
        :param mark_price: The price of the asset that the contract is based off of
        :param funding_rate: the interest rate and the premium
            - interest rate:
            - premium: varies by price difference between the perpetual contract and mark price
        :param time_in_ratio: Not used by most exchange classes
        """
        nominal_value = mark_price * size
        return nominal_value * funding_rate

    @retrier
    def _set_leverage(
        self,
        leverage: float,
        pair: Optional[str] = None,
        trading_mode: Optional[TradingMode] = None
    ):
        """
        Set's the leverage before making a trade, in order to not
        have the same leverage on every trade
        """
        if self._config['dry_run'] or not self.exchange_has("setLeverage"):
            # Some exchanges only support one collateral type
            return

        try:
            self._api.set_leverage(symbol=pair, leverage=leverage)
        except ccxt.DDoSProtection as e:
            raise DDosProtection(e) from e
        except (ccxt.NetworkError, ccxt.ExchangeError) as e:
            raise TemporaryError(
                f'Could not set leverage due to {e.__class__.__name__}. Message: {e}') from e
        except ccxt.BaseError as e:
            raise OperationalException(e) from e

    def funding_fee_cutoff(self, open_date: datetime):
        '''
        :param open_date: The open date for a trade
        :return: The cutoff open time for when a funding fee is charged
        '''
        return open_date.minute > 0 or open_date.second > 0

    def _get_funding_fee_dates(self, start: datetime, end: datetime):
        if self.funding_fee_cutoff(start):
            start += timedelta(hours=1)
        start = datetime(start.year, start.month, start.day, start.hour, tzinfo=timezone.utc)
        end = datetime(end.year, end.month, end.day, end.hour, tzinfo=timezone.utc)

        results = []
        iterator = start
        while iterator <= end:
            if iterator.hour in self.funding_fee_times:
                results.append(iterator)
            iterator += timedelta(hours=1)

        return results

    @retrier
    def set_margin_mode(self, pair: str, collateral: Collateral, params: dict = {}):
<<<<<<< HEAD
        '''
        Set's the margin mode on the exchange to cross or isolated for a specific pair
        :param pair: base/quote currency pair (e.g. "ADA/USDT")
        '''
=======
        """
        Set's the margin mode on the exchange to cross or isolated for a specific pair
        :param symbol: base/quote currency pair (e.g. "ADA/USDT")
        """
>>>>>>> d5438ed0
        if self._config['dry_run'] or not self.exchange_has("setMarginMode"):
            # Some exchanges only support one collateral type
            return

        try:
            self._api.set_margin_mode(pair, collateral.value, params)
        except ccxt.DDoSProtection as e:
            raise DDosProtection(e) from e
        except (ccxt.NetworkError, ccxt.ExchangeError) as e:
            raise TemporaryError(
                f'Could not set margin mode due to {e.__class__.__name__}. Message: {e}') from e
        except ccxt.BaseError as e:
            raise OperationalException(e) from e

    @retrier
    def _get_mark_price_history(
        self,
        pair: str,
        since: int
    ) -> Dict:
        """
        Get's the mark price history for a pair
        """

        try:
            candles = self._api.fetch_ohlcv(
                pair,
                timeframe="1h",
                since=since,
                params={
                    'price': self._ft_has["mark_ohlcv_price"]
                }
            )
            history = {}
            for candle in candles:
                d = datetime.fromtimestamp(int(candle[0] / 1000), timezone.utc)
                # Round down to the nearest hour, in case of a delayed timestamp
                # The millisecond timestamps can be delayed ~20ms
                time = datetime(
                    d.year,
                    d.month,
                    d.day,
                    d.hour,
                    tzinfo=timezone.utc
                ).timestamp() * 1000
                opening_mark_price = candle[1]
                history[time] = opening_mark_price
            return history
        except ccxt.NotSupported as e:
            raise OperationalException(
                f'Exchange {self._api.name} does not support fetching historical '
                f'mark price candle (OHLCV) data. Message: {e}') from e
        except ccxt.DDoSProtection as e:
            raise DDosProtection(e) from e
        except (ccxt.NetworkError, ccxt.ExchangeError) as e:
            raise TemporaryError(f'Could not fetch historical mark price candle (OHLCV) data '
                                 f'for pair {pair} due to {e.__class__.__name__}. '
                                 f'Message: {e}') from e
        except ccxt.BaseError as e:
            raise OperationalException(f'Could not fetch historical mark price candle (OHLCV) data '
                                       f'for pair {pair}. Message: {e}') from e

    def _calculate_funding_fees(
        self,
        pair: str,
        amount: float,
        open_date: datetime,
        close_date: Optional[datetime] = None
    ) -> float:
        """
        calculates the sum of all funding fees that occurred for a pair during a futures trade
        :param pair: The quote/base pair of the trade
        :param amount: The quantity of the trade
        :param open_date: The date and time that the trade started
        :param close_date: The date and time that the trade ended
        """

        fees: float = 0
        if not close_date:
            close_date = datetime.now(timezone.utc)
        open_timestamp = int(open_date.timestamp()) * 1000
        # close_timestamp = int(close_date.timestamp()) * 1000
        funding_rate_history = self.get_funding_rate_history(
            pair,
            open_timestamp
        )
        mark_price_history = self._get_mark_price_history(
            pair,
            open_timestamp
        )
        funding_fee_dates = self._get_funding_fee_dates(open_date, close_date)
        for date in funding_fee_dates:
            timestamp = int(date.timestamp()) * 1000
            if timestamp in funding_rate_history:
                funding_rate = funding_rate_history[timestamp]
            else:
                logger.warning(
                    f"Funding rate for {pair} at {date} not found in funding_rate_history"
                    f"Funding fee calculation may be incorrect"
                )
            if timestamp in mark_price_history:
                mark_price = mark_price_history[timestamp]
            else:
                logger.warning(
                    f"Mark price for {pair} at {date} not found in funding_rate_history"
                    f"Funding fee calculation may be incorrect"
                )
            if funding_rate and mark_price:
                fees += self._get_funding_fee(
                    size=amount,
                    mark_price=mark_price,
                    funding_rate=funding_rate
                )

        return fees

    def get_funding_fees(self, pair: str, amount: float, open_date: datetime):
        if self._config['dry_run']:
            funding_fees = self._calculate_funding_fees(
                pair,
                amount,
                open_date
            )
        else:
            funding_fees = self._get_funding_fees_from_exchange(
                pair,
                open_date
            )
        return funding_fees

    @retrier
    def get_funding_rate_history(
        self,
        pair: str,
        since: int,
    ) -> Dict:
        '''
        :param pair: quote/base currency pair
        :param since: timestamp in ms of the beginning time
        :param end: timestamp in ms of the end time
        '''
        if not self.exchange_has("fetchFundingRateHistory"):
            raise ExchangeError(
                f"CCXT has not implemented fetchFundingRateHistory for {self.name}; "
                f"therefore, dry-run/backtesting for {self.name} is currently unavailable"
            )

        # TODO-lev: Gateio has a max limit into the past of 333 days, okex has a limit of 3 months
        try:
            funding_history: Dict = {}
            response = self._api.fetch_funding_rate_history(
                pair,
                limit=1000,
                since=since
            )
            for fund in response:
                d = datetime.fromtimestamp(int(fund['timestamp'] / 1000), timezone.utc)
                # Round down to the nearest hour, in case of a delayed timestamp
                # The millisecond timestamps can be delayed ~20ms
                time = datetime(
                    d.year,
                    d.month,
                    d.day,
                    d.hour,
                    tzinfo=timezone.utc
                ).timestamp() * 1000
                funding_history[time] = fund['fundingRate']
            return funding_history
        except ccxt.DDoSProtection as e:
            raise DDosProtection(e) from e
        except (ccxt.NetworkError, ccxt.ExchangeError) as e:
            raise TemporaryError(
                f'Could not set margin mode due to {e.__class__.__name__}. Message: {e}') from e
        except ccxt.BaseError as e:
            raise OperationalException(e) from e


def is_exchange_known_ccxt(exchange_name: str, ccxt_module: CcxtModuleType = None) -> bool:
    return exchange_name in ccxt_exchanges(ccxt_module)


def is_exchange_officially_supported(exchange_name: str) -> bool:
    return exchange_name in ['bittrex', 'binance', 'kraken', 'ftx', 'gateio', 'okex']


def ccxt_exchanges(ccxt_module: CcxtModuleType = None) -> List[str]:
    """
    Return the list of all exchanges known to ccxt
    """
    return ccxt_module.exchanges if ccxt_module is not None else ccxt.exchanges


def available_exchanges(ccxt_module: CcxtModuleType = None) -> List[str]:
    """
    Return exchanges available to the bot, i.e. non-bad exchanges in the ccxt list
    """
    exchanges = ccxt_exchanges(ccxt_module)
    return [x for x in exchanges if validate_exchange(x)[0]]


def validate_exchange(exchange: str) -> Tuple[bool, str]:
    ex_mod = getattr(ccxt, exchange.lower())()
    if not ex_mod or not ex_mod.has:
        return False, ''
    missing = [k for k in EXCHANGE_HAS_REQUIRED if ex_mod.has.get(k) is not True]
    if missing:
        return False, f"missing: {', '.join(missing)}"

    missing_opt = [k for k in EXCHANGE_HAS_OPTIONAL if not ex_mod.has.get(k)]

    if exchange.lower() in BAD_EXCHANGES:
        return False, BAD_EXCHANGES.get(exchange.lower(), '')
    if missing_opt:
        return True, f"missing opt: {', '.join(missing_opt)}"

    return True, ''


def validate_exchanges(all_exchanges: bool) -> List[Tuple[str, bool, str]]:
    """
    :return: List of tuples with exchangename, valid, reason.
    """
    exchanges = ccxt_exchanges() if all_exchanges else available_exchanges()
    exchanges_valid = [
        (e, *validate_exchange(e)) for e in exchanges
    ]
    return exchanges_valid


def timeframe_to_seconds(timeframe: str) -> int:
    """
    Translates the timeframe interval value written in the human readable
    form ('1m', '5m', '1h', '1d', '1w', etc.) to the number
    of seconds for one timeframe interval.
    """
    return ccxt.Exchange.parse_timeframe(timeframe)


def timeframe_to_minutes(timeframe: str) -> int:
    """
    Same as timeframe_to_seconds, but returns minutes.
    """
    return ccxt.Exchange.parse_timeframe(timeframe) // 60


def timeframe_to_msecs(timeframe: str) -> int:
    """
    Same as timeframe_to_seconds, but returns milliseconds.
    """
    return ccxt.Exchange.parse_timeframe(timeframe) * 1000


def timeframe_to_prev_date(timeframe: str, date: datetime = None) -> datetime:
    """
    Use Timeframe and determine last possible candle.
    :param timeframe: timeframe in string format (e.g. "5m")
    :param date: date to use. Defaults to utcnow()
    :returns: date of previous candle (with utc timezone)
    """
    if not date:
        date = datetime.now(timezone.utc)

    new_timestamp = ccxt.Exchange.round_timeframe(timeframe, date.timestamp() * 1000,
                                                  ROUND_DOWN) // 1000
    return datetime.fromtimestamp(new_timestamp, tz=timezone.utc)


def timeframe_to_next_date(timeframe: str, date: datetime = None) -> datetime:
    """
    Use Timeframe and determine next candle.
    :param timeframe: timeframe in string format (e.g. "5m")
    :param date: date to use. Defaults to utcnow()
    :returns: date of next candle (with utc timezone)
    """
    if not date:
        date = datetime.now(timezone.utc)
    new_timestamp = ccxt.Exchange.round_timeframe(timeframe, date.timestamp() * 1000,
                                                  ROUND_UP) // 1000
    return datetime.fromtimestamp(new_timestamp, tz=timezone.utc)


def market_is_active(market: Dict) -> bool:
    """
    Return True if the market is active.
    """
    # "It's active, if the active flag isn't explicitly set to false. If it's missing or
    # true then it's true. If it's undefined, then it's most likely true, but not 100% )"
    # See https://github.com/ccxt/ccxt/issues/4874,
    # https://github.com/ccxt/ccxt/issues/4075#issuecomment-434760520
    return market.get('active', True) is not False<|MERGE_RESOLUTION|>--- conflicted
+++ resolved
@@ -1648,11 +1648,7 @@
         """
         Returns the maximum leverage that a pair can be traded at
         :param pair: The base/quote currency pair being traded
-<<<<<<< HEAD
-        :nominal_value: The total value of the trade in quote currency (collateral + debt)
-=======
         :param nominal_value: The total value of the trade in quote currency (collateral + debt)
->>>>>>> d5438ed0
         """
         market = self.markets[pair]
         if (
@@ -1732,17 +1728,10 @@
 
     @retrier
     def set_margin_mode(self, pair: str, collateral: Collateral, params: dict = {}):
-<<<<<<< HEAD
-        '''
+        """
         Set's the margin mode on the exchange to cross or isolated for a specific pair
         :param pair: base/quote currency pair (e.g. "ADA/USDT")
-        '''
-=======
-        """
-        Set's the margin mode on the exchange to cross or isolated for a specific pair
-        :param symbol: base/quote currency pair (e.g. "ADA/USDT")
-        """
->>>>>>> d5438ed0
+        """
         if self._config['dry_run'] or not self.exchange_has("setMarginMode"):
             # Some exchanges only support one collateral type
             return
