--- conflicted
+++ resolved
@@ -174,8 +174,6 @@
         tabular_data.append(_generate_result_line(
             results['results'], results['config']['dry_run_wallet'], strategy)
         )
-<<<<<<< HEAD
-=======
         try:
             max_drawdown_per, _, _, _, _ = calculate_max_drawdown(results['results'],
                                                                   value_col='profit_ratio')
@@ -187,7 +185,6 @@
         tabular_data[-1]['max_drawdown_per'] = round(max_drawdown_per * 100, 2)
         tabular_data[-1]['max_drawdown_abs'] = \
             round_coin_value(max_drawdown_abs, results['config']['stake_currency'], False)
->>>>>>> 9bb2dd18
     return tabular_data
 
 
@@ -216,7 +213,6 @@
                     floatfmt=floatfmt, tablefmt="orgtbl", stralign="right")  # type: ignore
 
 
-<<<<<<< HEAD
 def generate_days_breakdown_stats(results: DataFrame, starting_balance: int) -> Dict[str, Any]:
     days = results.resample('1d', on='close_date')
     days_stats = []
@@ -238,7 +234,8 @@
             }
         )
     return days_stats
-=======
+
+
 def generate_trading_stats(results: DataFrame) -> Dict[str, Any]:
     """ Generate overall trade statistics """
     if len(results) == 0:
@@ -273,7 +270,6 @@
         'loser_holding_avg': loser_holding_avg,
         'loser_holding_avg_s': loser_holding_avg.total_seconds(),
     }
->>>>>>> 9bb2dd18
 
 
 def generate_daily_stats(results: DataFrame) -> Dict[str, Any]:
@@ -345,6 +341,8 @@
                                               starting_balance=starting_balance,
                                               results=results.loc[results['is_open']],
                                               skip_nan=True)
+    days_breakdown_stats = generate_days_breakdown_stats(
+        results=results, starting_balance=starting_balance)
     daily_stats = generate_daily_stats(results)
     trade_stats = generate_trading_stats(results)
     best_pair = max([pair for pair in pair_results if pair['key'] != 'TOTAL'],
@@ -364,6 +362,8 @@
         'results_per_pair': pair_results,
         'sell_reason_summary': sell_reason_stats,
         'left_open_trades': left_open_results,
+        'days_breakdown_stats': days_breakdown_stats,
+
         'total_trades': len(results),
         'total_volume': float(results['stake_amount'].sum()),
         'avg_stake_amount': results['stake_amount'].mean() if len(results) > 0 else 0,
@@ -470,93 +470,8 @@
     market_change = calculate_market_change(btdata, 'close')
 
     for strategy, content in all_results.items():
-<<<<<<< HEAD
-        results: Dict[str, DataFrame] = content['results']
-        if not isinstance(results, DataFrame):
-            continue
-        config = content['config']
-        max_open_trades = min(config['max_open_trades'], len(btdata.keys()))
-        starting_balance = config['dry_run_wallet']
-        stake_currency = config['stake_currency']
-
-        pair_results = generate_pair_metrics(btdata, stake_currency=stake_currency,
-                                             starting_balance=starting_balance,
-                                             results=results, skip_nan=False)
-        sell_reason_stats = generate_sell_reason_stats(max_open_trades=max_open_trades,
-                                                       results=results)
-        left_open_results = generate_pair_metrics(btdata, stake_currency=stake_currency,
-                                                  starting_balance=starting_balance,
-                                                  results=results.loc[results['is_open']],
-                                                  skip_nan=True)
-        days_breakdown_stats = generate_days_breakdown_stats(results=results,
-                                                             starting_balance=starting_balance)
-        daily_stats = generate_daily_stats(results)
-        best_pair = max([pair for pair in pair_results if pair['key'] != 'TOTAL'],
-                        key=lambda x: x['profit_sum']) if len(pair_results) > 1 else None
-        worst_pair = min([pair for pair in pair_results if pair['key'] != 'TOTAL'],
-                         key=lambda x: x['profit_sum']) if len(pair_results) > 1 else None
-        results['open_timestamp'] = results['open_date'].astype(int64) // 1e6
-        results['close_timestamp'] = results['close_date'].astype(int64) // 1e6
-
-        backtest_days = (max_date - min_date).days
-        strat_stats = {
-            'trades': results.to_dict(orient='records'),
-            'locks': [lock.to_json() for lock in content['locks']],
-            'best_pair': best_pair,
-            'worst_pair': worst_pair,
-            'results_per_pair': pair_results,
-            'sell_reason_summary': sell_reason_stats,
-            'left_open_trades': left_open_results,
-            'days_breakdown_stats': days_breakdown_stats,
-            'total_trades': len(results),
-            'total_volume': float(results['stake_amount'].sum()),
-            'avg_stake_amount': results['stake_amount'].mean() if len(results) > 0 else 0,
-            'profit_mean': results['profit_ratio'].mean() if len(results) > 0 else 0,
-            'profit_total': results['profit_abs'].sum() / starting_balance,
-            'profit_total_abs': results['profit_abs'].sum(),
-            'backtest_start': min_date.datetime,
-            'backtest_start_ts': min_date.int_timestamp * 1000,
-            'backtest_end': max_date.datetime,
-            'backtest_end_ts': max_date.int_timestamp * 1000,
-            'backtest_days': backtest_days,
-
-            'backtest_run_start_ts': content['backtest_start_time'],
-            'backtest_run_end_ts': content['backtest_end_time'],
-
-            'trades_per_day': round(len(results) / backtest_days, 2) if backtest_days > 0 else 0,
-            'market_change': market_change,
-            'pairlist': list(btdata.keys()),
-            'stake_amount': config['stake_amount'],
-            'stake_currency': config['stake_currency'],
-            'stake_currency_decimals': decimals_per_coin(config['stake_currency']),
-            'starting_balance': starting_balance,
-            'dry_run_wallet': starting_balance,
-            'final_balance': content['final_balance'],
-            'max_open_trades': max_open_trades,
-            'max_open_trades_setting': (config['max_open_trades']
-                                        if config['max_open_trades'] != float('inf') else -1),
-            'timeframe': config['timeframe'],
-            'timerange': config.get('timerange', ''),
-            'enable_protections': config.get('enable_protections', False),
-            'strategy_name': strategy,
-            # Parameters relevant for backtesting
-            'stoploss': config['stoploss'],
-            'trailing_stop': config.get('trailing_stop', False),
-            'trailing_stop_positive': config.get('trailing_stop_positive'),
-            'trailing_stop_positive_offset': config.get('trailing_stop_positive_offset', 0.0),
-            'trailing_only_offset_is_reached': config.get('trailing_only_offset_is_reached', False),
-            'use_custom_stoploss': config.get('use_custom_stoploss', False),
-            'minimal_roi': config['minimal_roi'],
-            'use_sell_signal': config['ask_strategy']['use_sell_signal'],
-            'sell_profit_only': config['ask_strategy']['sell_profit_only'],
-            'sell_profit_offset': config['ask_strategy']['sell_profit_offset'],
-            'ignore_roi_if_buy_signal': config['ask_strategy']['ignore_roi_if_buy_signal'],
-            **daily_stats,
-        }
-=======
         strat_stats = generate_strategy_stats(btdata, strategy, content,
                                               min_date, max_date, market_change=market_change)
->>>>>>> 9bb2dd18
         result['strategy'][strategy] = strat_stats
 
     strategy_results = generate_strategy_comparison(all_results=all_results)
@@ -617,7 +532,8 @@
     return tabulate(output, headers=headers, tablefmt="orgtbl", stralign="right")
 
 
-def text_table_days_breakdown(days_breakdown_stats: List[Dict[str, Any]], stake_currency: str) -> str:
+def text_table_days_breakdown(days_breakdown_stats: List[Dict[str, Any]],
+                              stake_currency: str) -> str:
     """
     Generate small table with Backtest results by days
     :param days_breakdown_stats: Days breakdown metrics
@@ -690,14 +606,10 @@
                                                strat_results['stake_currency'])),
             ('Absolute profit ', round_coin_value(strat_results['profit_total_abs'],
                                                   strat_results['stake_currency'])),
-<<<<<<< HEAD
             ('Total profit %', f"{round(strat_results['profit_total'] * 100, 2)}%"),
             ('Trades per day', strat_results['trades_per_day']),
             ('Avg. daily profit %',
              f"{round(strat_results['profit_total'] / strat_results['backtest_days'] * 100, 2)}%"),
-=======
-            ('Total profit %', f"{round(strat_results['profit_total'] * 100, 2):}%"),
->>>>>>> 9bb2dd18
             ('Avg. stake amount', round_coin_value(strat_results['avg_stake_amount'],
                                                    strat_results['stake_currency'])),
             ('Total trade volume', round_coin_value(strat_results['total_volume'],
@@ -716,7 +628,7 @@
             ('Worst day', round_coin_value(strat_results['backtest_worst_day_abs'],
                                            strat_results['stake_currency'])),
             ('Days win/draw/lose', f"{strat_results['winning_days']} / "
-            f"{strat_results['draw_days']} / {strat_results['losing_days']}"),
+                f"{strat_results['draw_days']} / {strat_results['losing_days']}"),
             ('Avg. Duration Winners', f"{strat_results['winner_holding_avg']}"),
             ('Avg. Duration Loser', f"{strat_results['loser_holding_avg']}"),
             ('Rejected Buy signals', strat_results.get('rejected_signals', 'N/A')),
@@ -754,7 +666,8 @@
         return message
 
 
-def show_backtest_result(strategy: str, results: Dict[str, Any], stake_currency: str):
+def show_backtest_result(strategy: str, results: Dict[str, Any], stake_currency: str,
+                         show_days=False):
     """
     Print results for one strategy
     """
@@ -776,6 +689,13 @@
         print(' LEFT OPEN TRADES REPORT '.center(len(table.splitlines()[0]), '='))
     print(table)
 
+    if show_days:
+        table = text_table_days_breakdown(days_breakdown_stats=results['days_breakdown_stats'],
+                                          stake_currency=stake_currency)
+        if isinstance(table, str) and len(table) > 0:
+            print(' DAYS BREAKDOWN '.center(len(table.splitlines()[0]), '='))
+        print(table)
+
     table = text_table_add_metrics(results)
     if isinstance(table, str) and len(table) > 0:
         print(' SUMMARY METRICS '.center(len(table.splitlines()[0]), '='))
@@ -790,44 +710,7 @@
     stake_currency = config['stake_currency']
 
     for strategy, results in backtest_stats['strategy'].items():
-<<<<<<< HEAD
-
-        # Print results
-        print(f"Result for strategy {strategy}")
-        table = text_table_bt_results(results['results_per_pair'], stake_currency=stake_currency)
-        if isinstance(table, str):
-            print(' BACKTESTING REPORT '.center(len(table.splitlines()[0]), '='))
-        print(table)
-
-        table = text_table_sell_reason(sell_reason_stats=results['sell_reason_summary'],
-                                       stake_currency=stake_currency)
-        if isinstance(table, str) and len(table) > 0:
-            print(' SELL REASON STATS '.center(len(table.splitlines()[0]), '='))
-        print(table)
-
-        table = text_table_bt_results(results['left_open_trades'], stake_currency=stake_currency)
-        if isinstance(table, str) and len(table) > 0:
-            print(' LEFT OPEN TRADES REPORT '.center(len(table.splitlines()[0]), '='))
-        print(table)
-
-        if config.get('show_days', False):
-            table = text_table_days_breakdown(days_breakdown_stats=results['days_breakdown_stats'],
-                                              stake_currency=stake_currency)
-            if isinstance(table, str) and len(table) > 0:
-                print(' DAYS BREAKDOWN '.center(len(table.splitlines()[0]), '='))
-            print(table)
-
-        table = text_table_add_metrics(results)
-        if isinstance(table, str) and len(table) > 0:
-            print(' SUMMARY METRICS '.center(len(table.splitlines()[0]), '='))
-        print(table)
-
-        if isinstance(table, str) and len(table) > 0:
-            print('=' * len(table.splitlines()[0]))
-        print()
-=======
-        show_backtest_result(strategy, results, stake_currency)
->>>>>>> 9bb2dd18
+        show_backtest_result(strategy, results, stake_currency, config.get('show_days', False))
 
     if len(backtest_stats['strategy']) > 1:
         # Print Strategy summary table
