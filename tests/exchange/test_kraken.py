--- conflicted
+++ resolved
@@ -189,11 +189,7 @@
 
     exchange = get_patched_exchange(mocker, default_conf, api_mock, 'kraken')
 
-<<<<<<< HEAD
-    order = exchange.stoploss(pair='ETH/BTC', amount=1, stop_price=220, side="sell",
-=======
     order = exchange.stoploss(pair='ETH/BTC', amount=1, stop_price=220, side=side,
->>>>>>> 1fa318c5
                               order_types={'stoploss': ordertype,
                                            'stoploss_on_exchange_limit_ratio': limitratio
                                            })
@@ -218,29 +214,17 @@
     with pytest.raises(DependencyException):
         api_mock.create_order = MagicMock(side_effect=ccxt.InsufficientFunds("0 balance"))
         exchange = get_patched_exchange(mocker, default_conf, api_mock, 'kraken')
-<<<<<<< HEAD
-        exchange.stoploss(pair='ETH/BTC', amount=1, stop_price=220, order_types={}, side="sell")
-=======
         exchange.stoploss(pair='ETH/BTC', amount=1, stop_price=220, order_types={}, side=side)
->>>>>>> 1fa318c5
 
     with pytest.raises(InvalidOrderException):
         api_mock.create_order = MagicMock(
             side_effect=ccxt.InvalidOrder("kraken Order would trigger immediately."))
         exchange = get_patched_exchange(mocker, default_conf, api_mock, 'kraken')
-<<<<<<< HEAD
-        exchange.stoploss(pair='ETH/BTC', amount=1, stop_price=220, order_types={}, side="sell")
-
-    ccxt_exceptionhandlers(mocker, default_conf, api_mock, "kraken",
-                           "stoploss", "create_order", retries=1,
-                           pair='ETH/BTC', amount=1, stop_price=220, order_types={}, side="sell")
-=======
         exchange.stoploss(pair='ETH/BTC', amount=1, stop_price=220, order_types={}, side=side)
 
     ccxt_exceptionhandlers(mocker, default_conf, api_mock, "kraken",
                            "stoploss", "create_order", retries=1,
                            pair='ETH/BTC', amount=1, stop_price=220, order_types={}, side=side)
->>>>>>> 1fa318c5
 
 
 @pytest.mark.parametrize('side', ['buy', 'sell'])
@@ -254,11 +238,7 @@
 
     api_mock.create_order.reset_mock()
 
-<<<<<<< HEAD
-    order = exchange.stoploss(pair='ETH/BTC', amount=1, stop_price=220, order_types={}, side="sell")
-=======
     order = exchange.stoploss(pair='ETH/BTC', amount=1, stop_price=220, order_types={}, side=side)
->>>>>>> 1fa318c5
 
     assert 'id' in order
     assert 'info' in order
@@ -279,19 +259,11 @@
         'type': STOPLOSS_ORDERTYPE,
         'price': 1500,
     }
-<<<<<<< HEAD
-    assert exchange.stoploss_adjust(1501, order, side="sell")
-    assert not exchange.stoploss_adjust(1499, order, side="sell")
-    # Test with invalid order case ...
-    order['type'] = 'stop_loss_limit'
-    assert not exchange.stoploss_adjust(1501, order, side="sell")
-=======
     assert exchange.stoploss_adjust(sl1, order, side=side)
     assert not exchange.stoploss_adjust(sl2, order, side=side)
     # Test with invalid order case ...
     order['type'] = 'stop_loss_limit'
     assert not exchange.stoploss_adjust(sl3, order, side=side)
->>>>>>> 1fa318c5
 
 
 @pytest.mark.parametrize('pair,nominal_value,max_lev', [
